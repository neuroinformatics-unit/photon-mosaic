--- conflicted
+++ resolved
@@ -5,11 +5,8 @@
 tests, following the DRY principle to avoid duplication.
 """
 
-<<<<<<< HEAD
+import argparse
 import subprocess
-=======
-import argparse
->>>>>>> 3f3514f1
 from datetime import datetime
 from pathlib import Path
 
@@ -85,26 +82,6 @@
     # Set default values for metadata testing
     config["dataset_discovery"]["tiff_patterns"] = ["*.tif"]
     return config
-
-
-<<<<<<< HEAD
-=======
-@pytest.fixture
-def map_of_tiffs():
-    """
-    Create a map of tiffs in test data using rglob -
-    for backward compatibility with unit tests that use static data.
-    For integration tests, use the map_of_tiffs from snake_test_env instead.
-    """
-
-    photon_mosaic_path = Path(__file__).parent / "data"
-    map_of_tiffs = {}
-    for dataset in photon_mosaic_path.glob("*"):
-        if dataset.is_dir():
-            # Get just the filenames, not the full paths
-            tiff_files = [f.name for f in dataset.rglob("*.tif")]
-            map_of_tiffs[dataset.name] = tiff_files
-    return map_of_tiffs
 
 
 @pytest.fixture
@@ -125,7 +102,6 @@
     )
 
 
->>>>>>> 3f3514f1
 def create_map_of_tiffs(raw_data_path: Path) -> dict:
     """
     Create a map of tiffs for a given raw data directory.
